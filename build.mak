
arch = x64
INCLUDES = -I. -I$(src)/arch/$(arch) -I$(src) -I$(src)/external/libunwind/include
CXXFLAGS = -std=gnu++11 -lstdc++ $(CFLAGS) $(do-sys-includes) $(INCLUDES)
CFLAGS = $(autodepend) -g -Wall -Wno-pointer-arith $(INCLUDES) -Werror $(cflags-$(mode)) \
	-U_FORTIFY_SOURCE -fno-stack-protector -Wformat=0 \
	$(arch-cflags)
ASFLAGS = -g $(autodepend)

cflags-debug =
cflags-release = -O2

arch-cflags = -msse4.1


quiet = $(if $V, $1, @echo " $2"; $1)
very-quiet = $(if $V, $1, @$1)

makedir = $(call very-quiet, mkdir -p $(dir $@))
build-cxx = $(CXX) $(CXXFLAGS) -c -o $@ $<
q-build-cxx = $(call quiet, $(build-cxx), CXX $@)
build-c = $(CC) $(CFLAGS) -c -o $@ $<
q-build-c = $(call quiet, $(build-c), CC $@)
build-s = $(CXX) $(CXXFLAGS) $(ASFLAGS) -c -o $@ $<
q-build-s = $(call quiet, $(build-s), AS $@)
build-so = $(CC) $(CFLAGS) -o $@ $^
q-build-so = $(call quiet, $(build-so), CC $@)
	
%.o: %.cc
	$(makedir)
	$(q-build-cxx)

%.o: %.c
	$(makedir)
	$(q-build-c)

%.o: %.S
	$(makedir)
	$(q-build-s)

tests/%.o: CFLAGS += -fPIC

%.so: CFLAGS+=-fPIC -shared
%.so: %.o
	$(makedir)
	$(q-build-so)

sys-includes = $(jdkbase)/include $(jdkbase)/include/linux
sys-includes +=  $(gccbase)/usr/include -I$(glibcbase)/usr/include
autodepend = -MD -MT $@ -MP

do-sys-includes = $(foreach inc, $(sys-includes), -isystem $(inc))

<<<<<<< HEAD
tests := tests/tst-dir.so tests/tst-pthread.so

tests/tst-dir.so: tests/tst-dir.o
tests/tst-pthread.so: tests/tst-pthread.o

all: loader.img loader.bin $(tests)
=======
all: loader.img loader.bin
>>>>>>> 7671793f

boot.bin: arch/x64/boot16.ld arch/x64/boot16.o
	$(call quiet, $(LD) -o $@ -T $^, LD $@)

loader.img: boot.bin loader.elf
	$(call quiet, dd if=boot.bin of=$@ > /dev/null 2>&1, DD $@ boot.bin)
	$(call quiet, dd if=loader.elf of=$@ conv=notrunc seek=128 > /dev/null 2>&1, \
		DD $@ loader.elf)

loader.bin: arch/x64/boot32.o arch/x64/loader32.ld
	$(call quiet, $(LD) -nostartfiles -static -nodefaultlibs -o $@ \
	                $(filter-out %.bin, $(^:%.ld=-T %.ld)), LD $@)

arch/x64/boot32.o: loader.elf

fs = fs/fs.o bootfs.o

fs +=	fs/vfs/main.o \
	fs/vfs/vfs_conf.o \
	fs/vfs/vfs_lookup.o \
	fs/vfs/vfs_mount.o \
	fs/vfs/vfs_vnode.o \
	fs/vfs/vfs_task.o \
	fs/vfs/vfs_syscalls.o

fs +=	fs/ramfs/ramfs_vfsops.o \
	fs/ramfs/ramfs_vnops.o

fs +=	fs/devfs/devfs_vnops.o \
	fs/devfs/device.o

drivers = drivers/vga.o drivers/console.o drivers/isa-serial.o
drivers += $(fs)
drivers += mmu.o
drivers += elf.o
drivers += drivers/device.o drivers/device-factory.o
drivers += drivers/driver.o drivers/driver-factory.o
drivers += drivers/virtio.o
drivers += drivers/virtio-vring.o
drivers += drivers/virtio-net.o
drivers += drivers/virtio-blk.o
drivers += drivers/clock.o drivers/kvmclock.o
drivers += drivers/clockevent.o
drivers += drivers/char/console.o

objects = arch/x64/exceptions.o
objects += arch/x64/entry.o
objects += arch/x64/math.o
objects += arch/x64/apic.o
objects += arch/x64/apic-clock.o
objects += arch/x64/arch-setup.o
objects += mutex.o
objects += debug.o
objects += drivers/pci.o
objects += mempool.o
objects += arch/x64/elf-dl.o
objects += linux.o
objects += sched.o

include $(src)/libc/build.mak

objects += $(addprefix libc/, $(libc))

libstdc++.a = $(shell find $(gccbase) -name libstdc++.a)
libsupc++.a = $(shell find $(gccbase) -name libsupc++.a)
libgcc_s.a = $(shell find $(gccbase) -name libgcc.a |  grep -v /32/)
libgcc_eh.a = $(shell find $(gccbase) -name libgcc_eh.a |  grep -v /32/)

loader.elf: arch/x64/boot.o arch/x64/loader.ld loader.o runtime.o $(drivers) \
        $(objects) dummy-shlib.so \
		bootfs.bin
	$(call quiet, $(LD) -o $@ \
		-Bdynamic --export-dynamic --eh-frame-hdr --enable-new-dtags \
	    $(filter-out %.bin, $(^:%.ld=-T %.ld)) \
	    $(libstdc++.a) $(libsupc++.a) $(libgcc_s.a) $(libgcc_eh.a) $(src)/libunwind.a, \
		LD $@)

dummy-shlib.so: dummy-shlib.o
	$(call quiet, $(CXX) -nodefaultlibs -shared -o $@ $^, LD $@)

jdkbase := $(shell find $(src)/external/openjdk.bin/usr/lib/jvm \
                         -maxdepth 1 -type d -name 'java*')
glibcbase = $(src)/external/glibc.bin
gccbase = $(src)/external/gcc.bin

bootfs.bin: scripts/mkbootfs.py bootfs.manifest
	$(call quiet, $(src)/scripts/mkbootfs.py -o $@ -d $@.d -m $(src)/bootfs.manifest \
		-D jdkbase=$(jdkbase) -D gccbase=$(gccbase) -D \
		glibcbase=$(glibcbase), MKBOOTFS $@)

bootfs.o: bootfs.bin

runtime.o: ctype-data.h

ctype-data.h: gen-ctype-data
	$(call quiet, ./gen-ctype-data > $@, GEN $@)

gen-ctype-data: gen-ctype-data.o
	$(call quiet, $(CXX) -o $@ $^, LD $@)

-include $(shell find -name '*.d')<|MERGE_RESOLUTION|>--- conflicted
+++ resolved
@@ -51,16 +51,11 @@
 
 do-sys-includes = $(foreach inc, $(sys-includes), -isystem $(inc))
 
-<<<<<<< HEAD
-tests := tests/tst-dir.so tests/tst-pthread.so
+tests := tests/tst-pthread.so
 
-tests/tst-dir.so: tests/tst-dir.o
 tests/tst-pthread.so: tests/tst-pthread.o
 
-all: loader.img loader.bin $(tests)
-=======
 all: loader.img loader.bin
->>>>>>> 7671793f
 
 boot.bin: arch/x64/boot16.ld arch/x64/boot16.o
 	$(call quiet, $(LD) -o $@ -T $^, LD $@)
@@ -146,7 +141,7 @@
 glibcbase = $(src)/external/glibc.bin
 gccbase = $(src)/external/gcc.bin
 
-bootfs.bin: scripts/mkbootfs.py bootfs.manifest
+bootfs.bin: scripts/mkbootfs.py bootfs.manifest $(tests)
 	$(call quiet, $(src)/scripts/mkbootfs.py -o $@ -d $@.d -m $(src)/bootfs.manifest \
 		-D jdkbase=$(jdkbase) -D gccbase=$(gccbase) -D \
 		glibcbase=$(glibcbase), MKBOOTFS $@)
