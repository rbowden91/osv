--- conflicted
+++ resolved
@@ -59,12 +59,8 @@
 timerfd::timerfd(int clockid, int oflags)
     : special_file(FREAD | oflags, DTYPE_UNSPEC),
       _wakeup_thread(
-<<<<<<< HEAD
-            [&] { wakeup_thread_func(); }, sched::thread::attr().stack(4096)),
+            [&] { wakeup_thread_func(); }, sched::thread::attr().stack(4096).name("timerfd")),
       _clockid(clockid)
-=======
-            [&] { wakeup_thread_func(); }, sched::thread::attr().stack(4096).name("timerfd"))
->>>>>>> 9ac6a0cc
 {
     _wakeup_thread.start();
 }
